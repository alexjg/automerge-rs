--- conflicted
+++ resolved
@@ -121,21 +121,13 @@
         &self,
         diffs: Option<Diff>,
         request: Option<&ChangeRequest>,
-<<<<<<< HEAD
-        _incremental: bool,
-=======
->>>>>>> 80a2e75e
     ) -> Result<Patch, AutomergeError> {
         Ok(Patch {
             version: self.versions.last().map(|v| v.version).unwrap_or(0),
             can_undo: self.can_undo(),
             can_redo: self.can_redo(),
             diffs,
-<<<<<<< HEAD
             clock: self.clock.clone(),
-=======
-            clock: Some(self.clock.clone()),
->>>>>>> 80a2e75e
             actor: request.map(|r| r.actor.clone()),
             seq: request.map(|r| r.seq),
         })
